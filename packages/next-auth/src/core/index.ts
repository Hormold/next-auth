import logger, { setLogger } from "../utils/logger"
import { toInternalRequest, toResponse } from "./lib/web"
import * as routes from "./routes"
import renderPage from "./pages"
import { init } from "./init"
import { assertConfig } from "./lib/assert"
import { SessionStore } from "./lib/cookie"

import type { AuthAction, AuthOptions } from "./types"
import type { Cookie } from "./lib/cookie"
import type { ErrorType } from "./pages/error"

export interface RequestInternal {
  /** @default "http://localhost:3000" */
  host?: string
  method?: string
  cookies?: Partial<Record<string, string>>
  headers?: Record<string, any>
  query?: Record<string, any>
  body?: Record<string, any>
  action: AuthAction
  providerId?: string
  error?: string
}
<<<<<<< HEAD
=======

export interface NextAuthHeader {
  key: string
  value: string
}

// TODO: Rename to `ResponseInternal`
>>>>>>> 0e6c51ad
export interface ResponseInternal<
  Body extends string | Record<string, any> | any[] = any
> {
  status?: number
  headers?: Headers | HeadersInit
  body?: Body
  redirect?: URL | string // TODO: refactor to only allow URL
  cookies?: Cookie[]
}

async function AuthHandlerInternal<
  Body extends string | Record<string, any> | any[]
>(params: {
  req: RequestInternal
  options: AuthOptions
  /** REVIEW: Is this the best way to skip parsing the body in Node.js? */
  parsedBody?: any
}): Promise<ResponseInternal<Body>> {
  const { options: userOptions, req } = params
  setLogger(userOptions.logger, userOptions.debug)

  const assertionResult = assertConfig({ options: userOptions, req })

  if (Array.isArray(assertionResult)) {
    assertionResult.forEach(logger.warn)
  } else if (assertionResult instanceof Error) {
    // Bail out early if there's an error in the user config
    logger.error(assertionResult.code, assertionResult)

    const htmlPages = ["signin", "signout", "error", "verify-request"]
    if (!htmlPages.includes(req.action) || req.method !== "GET") {
      const message = `There is a problem with the server configuration. Check the server logs for more information.`
      return {
        status: 500,
        headers: { "Content-Type": "application/json" },
        body: { message } as any,
      }
    }

    // We can throw in development to surface the issue in the browser too.
    if (process.env.NODE_ENV === "development") throw assertionResult

    const { pages, theme } = userOptions

    const authOnErrorPage =
      pages?.error && req.query?.callbackUrl?.startsWith(pages.error)

    if (!pages?.error || authOnErrorPage) {
      if (authOnErrorPage) {
        logger.error(
          "AUTH_ON_ERROR_PAGE_ERROR",
          new Error(
            `The error page ${pages?.error} should not require authentication`
          )
        )
      }
      const render = renderPage({ theme })
      return render.error({ error: "configuration" })
    }

    return {
      redirect: `${pages.error}?error=Configuration`,
    }
  }

  const { action, providerId, error, method = "GET" } = req

  const { options, cookies } = await init({
    userOptions,
    action,
    providerId,
    host: req.host,
    callbackUrl: req.body?.callbackUrl ?? req.query?.callbackUrl,
    csrfToken: req.body?.csrfToken,
    cookies: req.cookies,
    isPost: method === "POST",
  })

  const sessionStore = new SessionStore(
    options.cookies.sessionToken,
    req,
    options.logger
  )

  if (method === "GET") {
    const render = renderPage({ ...options, query: req.query, cookies })
    const { pages } = options
    switch (action) {
      case "providers":
        return (await routes.providers(options.providers)) as any
      case "session": {
        const session = await routes.session({ options, sessionStore })
        if (session.cookies) cookies.push(...session.cookies)
        // eslint-disable-next-line @typescript-eslint/no-unnecessary-type-assertion
        return { ...session, cookies } as any
      }
      case "csrf":
        return {
          headers: { "Content-Type": "application/json" },
          body: { csrfToken: options.csrfToken } as any,
          cookies,
        }
      case "signin":
        if (pages.signIn) {
          let signinUrl = `${pages.signIn}${
            pages.signIn.includes("?") ? "&" : "?"
          }callbackUrl=${encodeURIComponent(options.callbackUrl)}`
          if (error)
            signinUrl = `${signinUrl}&error=${encodeURIComponent(error)}`
          return { redirect: signinUrl, cookies }
        }

        return render.signin()
      case "signout":
        if (pages.signOut) return { redirect: pages.signOut, cookies }

        return render.signout()
      case "callback":
        if (options.provider) {
          const callback = await routes.callback({
            body: req.body,
            query: req.query,
            headers: req.headers,
            cookies: req.cookies,
            method,
            options,
            sessionStore,
          })
          if (callback.cookies) cookies.push(...callback.cookies)
          return { ...callback, cookies }
        }
        break
      case "verify-request":
        if (pages.verifyRequest) {
          return { redirect: pages.verifyRequest, cookies }
        }
        return render.verifyRequest()
      case "error":
        // These error messages are displayed in line on the sign in page
        if (
          [
            "Signin",
            "OAuthSignin",
            "OAuthCallback",
            "OAuthCreateAccount",
            "EmailCreateAccount",
            "Callback",
            "OAuthAccountNotLinked",
            "EmailSignin",
            "CredentialsSignin",
            "SessionRequired",
          ].includes(error as string)
        ) {
          return { redirect: `${options.url}/signin?error=${error}`, cookies }
        }

        if (pages.error) {
          return {
            redirect: `${pages.error}${
              pages.error.includes("?") ? "&" : "?"
            }error=${error}`,
            cookies,
          }
        }

        return render.error({ error: error as ErrorType })
      default:
    }
  } else if (method === "POST") {
    switch (action) {
      case "signin":
        // Verified CSRF Token required for all sign in routes
        if (options.csrfTokenVerified && options.provider) {
          const signin = await routes.signin({
            query: req.query,
            body: req.body,
            options,
          })
          if (signin.cookies) cookies.push(...signin.cookies)
          return { ...signin, cookies }
        }

        return { redirect: `${options.url}/signin?csrf=true`, cookies }
      case "signout":
        // Verified CSRF Token required for signout
        if (options.csrfTokenVerified) {
          const signout = await routes.signout({ options, sessionStore })
          if (signout.cookies) cookies.push(...signout.cookies)
          return { ...signout, cookies }
        }
        return { redirect: `${options.url}/signout?csrf=true`, cookies }
      case "callback":
        if (options.provider) {
          // Verified CSRF Token required for credentials providers only
          if (
            options.provider.type === "credentials" &&
            !options.csrfTokenVerified
          ) {
            return { redirect: `${options.url}/signin?csrf=true`, cookies }
          }

          const callback = await routes.callback({
            body: req.body,
            query: req.query,
            headers: req.headers,
            cookies: req.cookies,
            method,
            options,
            sessionStore,
          })
          if (callback.cookies) cookies.push(...callback.cookies)
          return { ...callback, cookies }
        }
        break
      case "_log":
        if (userOptions.logger) {
          try {
            const { code, level, ...metadata } = req.body ?? {}
            logger[level](code, metadata)
          } catch (error) {
            // If logging itself failed...
            logger.error("LOGGER_ERROR", error as Error)
          }
        }
        return {}
      default:
    }
  }

  return {
    status: 400,
    body: `Error: This action with HTTP ${method} is not supported by NextAuth.js` as any,
  }
}

/**
 * The core functionality of `next-auth`.
 * It receives a standard [`Request`](https://developer.mozilla.org/en-US/docs/Web/API/Request)
 * and returns a standard [`Response`](https://developer.mozilla.org/en-US/docs/Web/API/Response).
 */
export async function AuthHandler(
  request: Request,
  options: AuthOptions
): Promise<Response> {
  const req = await toInternalRequest(request)
  const internalResponse = await AuthHandlerInternal({ req, options })
  return toResponse(internalResponse)
}<|MERGE_RESOLUTION|>--- conflicted
+++ resolved
@@ -22,16 +22,7 @@
   providerId?: string
   error?: string
 }
-<<<<<<< HEAD
-=======
-
-export interface NextAuthHeader {
-  key: string
-  value: string
-}
-
-// TODO: Rename to `ResponseInternal`
->>>>>>> 0e6c51ad
+
 export interface ResponseInternal<
   Body extends string | Record<string, any> | any[] = any
 > {
