import { merge } from "../../utils/merge"

import type { InternalProvider } from "../types"
<<<<<<< HEAD
import type { EndpointHandler, Provider } from "../../providers"
=======
import type {
  InternalOAuthConfig,
  OAuthConfig,
  Provider,
} from "../../providers"
>>>>>>> 5d6643b6
import type { InternalUrl } from "../../utils/parse-url"

/**
 * Adds `signinUrl` and `callbackUrl` to each provider
 * and deep merge user-defined options.
 */
export default function parseProviders(params: {
  providers: Provider[]
  url: InternalUrl
  providerId?: string
}): {
  providers: InternalProvider[]
  provider?: InternalProvider
} {
  const { url, providerId } = params

<<<<<<< HEAD
  const providers: InternalProvider[] = params.providers.map(
    ({ options, ...rest }) => {
      const defaultOptions = normalizeProvider(rest as Provider)
      const userOptions = normalizeProvider(options as Provider)

      return merge(defaultOptions, {
=======
  const providers = params.providers.map<InternalProvider>(
    ({ options: userOptions, ...rest }) => {
      if (rest.type === "oauth") {
        const normalizedOptions = normalizeOAuthOptions(rest)
        const normalizedUserOptions = normalizeOAuthOptions(userOptions, true)
        return merge(normalizedOptions, {
          ...normalizedUserOptions,
          signinUrl: `${url}/signin/${normalizedUserOptions?.id ?? rest.id}`,
          callbackUrl: `${url}/callback/${
            normalizedUserOptions?.id ?? rest.id
          }`,
        })
      }
      return merge(rest, {
>>>>>>> 5d6643b6
        ...userOptions,
        signinUrl: `${url}/signin/${userOptions?.id ?? rest.id}`,
        callbackUrl: `${url}/callback/${userOptions?.id ?? rest.id}`,
      })
    }
  )
<<<<<<< HEAD

  const provider = providers.find(({ id }) => id === providerId)
=======
>>>>>>> 5d6643b6

  return {
    providers,
    provider: providers.find(({ id }) => id === providerId),
  }
}

/**
 * Transform OAuth options `authorization`, `token` and `profile` strings to `{ url: string; params: Record<string, string> }`
 */
function normalizeOAuthOptions(
  oauthOptions?: Partial<OAuthConfig<any>> | Record<string, unknown>,
  isUserOptions = false
) {
  if (!oauthOptions) return

<<<<<<< HEAD
  const normalized: InternalProvider = Object.entries(
    provider
  ).reduce<InternalProvider>((acc, [key, value]) => {
    if (
      provider.type === "oauth" &&
      ["authorization", "token", "userinfo"].includes(key)
    ) {
      const v = value as EndpointHandler<any>
      if (typeof v === "string") {
        acc[key] = { url: new URL(v) }
      } else {
        // If v.url is undefined, it's because the provider config
        // assumes that we will use the issuer endpoint.
        // The existence of either v.url or provider.issuer is checked in
        // assert.ts
        // eslint-disable-next-line @typescript-eslint/no-non-null-assertion
        const url = new URL(v.url!)
        for (const k in v.params) url.searchParams.set(k, v.params[k])
        acc[key] = { url }
=======
  const normalized = Object.entries(oauthOptions).reduce<
    InternalOAuthConfig<Record<string, unknown>>
  >(
    (acc, [key, value]) => {
      if (
        ["authorization", "token", "userinfo"].includes(key) &&
        typeof value === "string"
      ) {
        const url = new URL(value)
        acc[key] = {
          url: `${url.origin}${url.pathname}`,
          params: Object.fromEntries(url.searchParams ?? []),
        }
      } else {
        acc[key] = value
>>>>>>> 5d6643b6
      }

      return acc
    },
    // eslint-disable-next-line @typescript-eslint/prefer-reduce-type-parameter
    {} as any
  )

  if (!isUserOptions && !normalized.version?.startsWith("1.")) {
    // If provider has as an "openid-configuration" well-known endpoint
    // or an "openid" scope request, it will also likely be able to receive an `id_token`
    // Only do this if this function is not called with user options to avoid overriding in later stage.
    normalized.idToken = Boolean(
      normalized.idToken ??
        normalized.wellKnown?.includes("openid-configuration") ??
        normalized.authorization?.params?.scope?.includes("openid")
    )

    if (!normalized.checks) normalized.checks = ["state"]
  }
  return normalized
}<|MERGE_RESOLUTION|>--- conflicted
+++ resolved
@@ -1,15 +1,13 @@
 import { merge } from "../../utils/merge"
 
 import type { InternalProvider } from "../types"
-<<<<<<< HEAD
-import type { EndpointHandler, Provider } from "../../providers"
-=======
 import type {
-  InternalOAuthConfig,
+  OAuthConfigInternal,
   OAuthConfig,
   Provider,
+  OAuthUserConfig,
+  OAuthEndpointType,
 } from "../../providers"
->>>>>>> 5d6643b6
 import type { InternalUrl } from "../../utils/parse-url"
 
 /**
@@ -26,40 +24,19 @@
 } {
   const { url, providerId } = params
 
-<<<<<<< HEAD
-  const providers: InternalProvider[] = params.providers.map(
-    ({ options, ...rest }) => {
-      const defaultOptions = normalizeProvider(rest as Provider)
-      const userOptions = normalizeProvider(options as Provider)
-
-      return merge(defaultOptions, {
-=======
-  const providers = params.providers.map<InternalProvider>(
-    ({ options: userOptions, ...rest }) => {
-      if (rest.type === "oauth") {
-        const normalizedOptions = normalizeOAuthOptions(rest)
-        const normalizedUserOptions = normalizeOAuthOptions(userOptions, true)
-        return merge(normalizedOptions, {
-          ...normalizedUserOptions,
-          signinUrl: `${url}/signin/${normalizedUserOptions?.id ?? rest.id}`,
-          callbackUrl: `${url}/callback/${
-            normalizedUserOptions?.id ?? rest.id
-          }`,
-        })
-      }
-      return merge(rest, {
->>>>>>> 5d6643b6
-        ...userOptions,
-        signinUrl: `${url}/signin/${userOptions?.id ?? rest.id}`,
-        callbackUrl: `${url}/callback/${userOptions?.id ?? rest.id}`,
-      })
+  const providers = params.providers.map((provider) => {
+    let { options: userOptions, ...rest } = provider
+    if (provider.type === "oauth") {
+      // @ts-expect-error after normalization, we don't match the initial type of rest
+      rest = normalizeOAuth(rest as OAuthConfig<any>)
+      userOptions = normalizeOAuth(userOptions as OAuthUserConfig<any>)
     }
-  )
-<<<<<<< HEAD
-
-  const provider = providers.find(({ id }) => id === providerId)
-=======
->>>>>>> 5d6643b6
+    return merge(rest, {
+      ...userOptions,
+      signinUrl: `${url}/signin/${userOptions?.id ?? rest.id}`,
+      callbackUrl: `${url}/callback/${userOptions?.id ?? rest.id}`,
+    })
+  })
 
   return {
     providers,
@@ -68,70 +45,53 @@
 }
 
 /**
- * Transform OAuth options `authorization`, `token` and `profile` strings to `{ url: string; params: Record<string, string> }`
+ * Transform OAuth options `authorization`, `token` and `profile` to `{ url: URL }`
  */
-function normalizeOAuthOptions(
-  oauthOptions?: Partial<OAuthConfig<any>> | Record<string, unknown>,
-  isUserOptions = false
-) {
-  if (!oauthOptions) return
+function normalizeOAuth(
+  config?: OAuthConfig<any> | OAuthUserConfig<any>
+): OAuthConfigInternal<any> | {} {
+  if (!config) return {}
 
-<<<<<<< HEAD
-  const normalized: InternalProvider = Object.entries(
-    provider
-  ).reduce<InternalProvider>((acc, [key, value]) => {
-    if (
-      provider.type === "oauth" &&
-      ["authorization", "token", "userinfo"].includes(key)
-    ) {
-      const v = value as EndpointHandler<any>
-      if (typeof v === "string") {
-        acc[key] = { url: new URL(v) }
-      } else {
-        // If v.url is undefined, it's because the provider config
-        // assumes that we will use the issuer endpoint.
-        // The existence of either v.url or provider.issuer is checked in
-        // assert.ts
-        // eslint-disable-next-line @typescript-eslint/no-non-null-assertion
-        const url = new URL(v.url!)
-        for (const k in v.params) url.searchParams.set(k, v.params[k])
-        acc[key] = { url }
-=======
-  const normalized = Object.entries(oauthOptions).reduce<
-    InternalOAuthConfig<Record<string, unknown>>
-  >(
-    (acc, [key, value]) => {
-      if (
-        ["authorization", "token", "userinfo"].includes(key) &&
-        typeof value === "string"
-      ) {
-        const url = new URL(value)
-        acc[key] = {
-          url: `${url.origin}${url.pathname}`,
-          params: Object.fromEntries(url.searchParams ?? []),
-        }
-      } else {
-        acc[key] = value
->>>>>>> 5d6643b6
-      }
+  const authorization = normalizeEndpoint(config.authorization)
+  const token = normalizeEndpoint(config.token)
+  const userinfo = normalizeEndpoint(config.userinfo)
 
-      return acc
-    },
-    // eslint-disable-next-line @typescript-eslint/prefer-reduce-type-parameter
-    {} as any
-  )
+  if (!config.version?.startsWith("1.")) {
+    config.idToken =
+      config.idToken ??
+      // If a provider has as an "openid-configuration" well-known endpoint
+      config.wellKnown?.includes("openid-configuration") ??
+      // or an "openid" scope request, it will also likely be return an `id_token`
+      authorization?.url.searchParams.get("scope")?.includes("openid")
 
-  if (!isUserOptions && !normalized.version?.startsWith("1.")) {
-    // If provider has as an "openid-configuration" well-known endpoint
-    // or an "openid" scope request, it will also likely be able to receive an `id_token`
-    // Only do this if this function is not called with user options to avoid overriding in later stage.
-    normalized.idToken = Boolean(
-      normalized.idToken ??
-        normalized.wellKnown?.includes("openid-configuration") ??
-        normalized.authorization?.params?.scope?.includes("openid")
-    )
+    // Set default check to state
+    config.checks = Array.isArray(config.checks)
+      ? config.checks
+      : [config.checks ?? "state"]
+  }
 
-    if (!normalized.checks) normalized.checks = ["state"]
+  return {
+    ...config,
+    authorization,
+    token,
+    userinfo,
+  } as unknown as OAuthConfigInternal<any>
+}
+
+function normalizeEndpoint(
+  e?: OAuthConfig<any>[OAuthEndpointType]
+): OAuthConfigInternal<any>[OAuthEndpointType] {
+  if (!e) return
+  if (typeof e === "string") {
+    return { url: new URL(e) }
   }
-  return normalized
+  // If v.url is undefined, it's because the provider config
+  // assumes that we will use the issuer endpoint.
+  // The existence of either v.url or provider.issuer is checked in
+  // assert.ts
+  // eslint-disable-next-line @typescript-eslint/no-non-null-assertion
+  const url = new URL(e.url!)
+  for (const k in e.params) url.searchParams.set(k, e.params[k] as any)
+
+  return { url }
 }