--- conflicted
+++ resolved
@@ -1,23 +1,20 @@
-<<<<<<< HEAD
 import { InternalProvider } from "src/lib/types"
-import type { Client } from "@panva/oauth4webapi"
-=======
+import type { Client as WebApiClient } from "@panva/oauth4webapi"
 import { Issuer, custom } from "openid-client"
 import type { Client } from "openid-client"
 import type { InternalOptions } from "../../types"
->>>>>>> 7cf49566
 
 /**
  * Client supporting OAuth 2.x and OIDC
  */
-<<<<<<< HEAD
-export function openidClient(provider: InternalProvider<"oauth">): Client {
+export function webApiClient(provider: InternalProvider<"oauth">): WebApiClient {
   return {
     client_id: provider.clientId as string,
     client_secret: provider.clientSecret as string,
     token_endpoint_auth_method: "client_secret_basic",
     ...provider.client,
-=======
+  }
+}
 export async function openidClient(
   options: InternalOptions<"oauth">
 ): Promise<Client> {
@@ -39,6 +36,5 @@
       // @ts-expect-error
       userinfo_endpoint: provider.userinfo?.url ?? provider.userinfo,
     })
->>>>>>> 7cf49566
   }
 }