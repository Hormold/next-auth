{
  "name": "root",
  "private": true,
  "repository": "https://github.com/nextauthjs/next-auth.git",
  "scripts": {
    "build:app": "turbo run build --filter=next-auth-app",
    "build": "turbo run build --filter=next-auth --filter=@next-auth/* --filter=@auth/* --no-deps",
    "packages:lint": "turbo run lint --parallel --filter=./packages/* -- --ignore-path ../../.eslintignore .",
    "packages:format": "turbo run format --parallel --filter=./packages/* -- --ignore-path ../../.prettierignore --write .",
    "docs:lint": "turbo run lint --parallel --filter=docs -- --ignore-path ../.eslintignore .",
    "docs:format": "turbo run format --parallel --filter=docs -- --ignore-path ../.prettierignore --write .",
    "lint": "pnpm packages:lint && pnpm docs:lint",
    "format": "pnpm packages:format && pnpm docs:format",
    "test": "turbo run test --concurrency=1 --filter=[HEAD^1] --filter=./packages/* --filter=!*pouchdb-* --filter=!@*upstash*",
    "clean": "turbo run clean --no-cache",
    "dev:db": "turbo run dev --parallel --continue --filter=next-auth-app...",
    "dev": "turbo run dev --parallel --continue --filter=next-auth-app... --filter=!./packages/adapter-*",
    "dev:kit": "turbo run dev --parallel --continue --filter=sveltekit-nextauth...",
    "dev:docs": "turbo run dev --filter=docs",
    "email": "cd apps/dev && pnpm email",
    "release": "release",
    "version:pr": "node ./config/version-pr"
  },
  "devDependencies": {
    "@actions/core": "^1.10.0",
    "@balazsorban/monorepo-release": "0.1.0",
    "@docusaurus/eslint-plugin": "2.2.0",
    "@types/jest": "^29.2.4",
    "@types/node": "^18.11.17",
    "@typescript-eslint/eslint-plugin": "^5.46.1",
    "@typescript-eslint/parser": "^5.46.1",
    "eslint": "^8.30.0",
    "eslint-config-prettier": "^8.5.0",
    "eslint-config-standard-with-typescript": "^24.0.0",
    "eslint-plugin-import": "^2.26.0",
    "eslint-plugin-jest": "^27.1.7",
    "eslint-plugin-jsdoc": "^39.6.4",
    "eslint-plugin-n": "^15.6.0",
    "eslint-plugin-promise": "^6.1.1",
    "prettier": "2.8.1",
<<<<<<< HEAD
    "prettier-plugin-jsdoc": "^0.4.2",
    "pretty-quick": "^3.1.3",
    "turbo": "1.6.3",
=======
    "pretty-quick": "^3.1.2",
    "semver": "7.3.5",
    "stream-to-array": "2.3.0",
    "ts-node": "10.5.0",
    "turbo": "1.3.1",
>>>>>>> f7275c75
    "typedoc": "^0.23.22",
    "typedoc-plugin-markdown": "^3.14.0",
    "typescript": "4.9.4"
  },
  "engines": {
    "node": "^16.13.0 || ^18.12.0"
  },
  "packageManager": "pnpm@7.13.3",
  "funding": [
    {
      "type": "github",
      "url": "https://github.com/sponsors/balazsorban44"
    },
    {
      "type": "opencollective",
      "url": "https://opencollective.com/nextauth"
    }
  ],
  "pnpm": {
    "overrides": {
      "undici": "5.11.0"
    }
  }
}<|MERGE_RESOLUTION|>--- conflicted
+++ resolved
@@ -38,17 +38,7 @@
     "eslint-plugin-n": "^15.6.0",
     "eslint-plugin-promise": "^6.1.1",
     "prettier": "2.8.1",
-<<<<<<< HEAD
-    "prettier-plugin-jsdoc": "^0.4.2",
-    "pretty-quick": "^3.1.3",
     "turbo": "1.6.3",
-=======
-    "pretty-quick": "^3.1.2",
-    "semver": "7.3.5",
-    "stream-to-array": "2.3.0",
-    "ts-node": "10.5.0",
-    "turbo": "1.3.1",
->>>>>>> f7275c75
     "typedoc": "^0.23.22",
     "typedoc-plugin-markdown": "^3.14.0",
     "typescript": "4.9.4"
