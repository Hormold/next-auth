packages:
  - "packages/*"
  - "apps/dev/*"
<<<<<<< HEAD
  - "apps/examples/nextjs"
  - "apps/playgrounds/*"
=======
>>>>>>> 23c0a393
  - "docs"<|MERGE_RESOLUTION|>--- conflicted
+++ resolved
@@ -1,9 +1,4 @@
 packages:
   - "packages/*"
   - "apps/dev/*"
-<<<<<<< HEAD
-  - "apps/examples/nextjs"
-  - "apps/playgrounds/*"
-=======
->>>>>>> 23c0a393
   - "docs"